--- conflicted
+++ resolved
@@ -113,11 +113,8 @@
   | nilearn/input_data/.*py
   | nilearn/mass_univariate/.*py
   | nilearn/regions/.*py
-<<<<<<< HEAD
   | nilearn/tests/.*py
-=======
   | nilearn/reporting/.*py
->>>>>>> 9ed76218
   | nilearn/signal.py
   | nilearn/masking.py
   | nilearn/conftest.py
