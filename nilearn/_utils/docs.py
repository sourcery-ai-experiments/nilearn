--- conflicted
+++ resolved
@@ -940,9 +940,6 @@
     please refer to TemplateFlow (https://www.templateflow.org/).
 """
 
-<<<<<<< HEAD
-docdict_indented : dict = {}
-=======
 # threshold
 docdict[
     "threshold"
@@ -1025,7 +1022,6 @@
 ##############################################################################
 
 docdict_indented = {}
->>>>>>> 5d32855d
 
 
 def _indentcount_lines(lines):
