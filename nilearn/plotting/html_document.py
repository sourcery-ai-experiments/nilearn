"""Handle HTML plotting."""

import os
import subprocess
import sys
import tempfile
import warnings
import weakref
import webbrowser
from html import escape

MAX_IMG_VIEWS_BEFORE_WARNING = 10


def set_max_img_views_before_warning(new_value):
    """Set the number of open views which triggers a warning.

    If `None` or a negative number, disable the memory warning.
    """
    global MAX_IMG_VIEWS_BEFORE_WARNING
    MAX_IMG_VIEWS_BEFORE_WARNING = new_value


def _remove_after_n_seconds(file_name, n_seconds):
    script = os.path.join(os.path.dirname(__file__), "rm_file.py")
    proc = subprocess.Popen(
        [sys.executable, script, file_name, str(n_seconds)]
    )
    return proc


class HTMLDocument:
    """Embeds a plot in a web page.

    If you are running a Jupyter notebook, the plot will be displayed
    inline if this object is the output of a cell.
    Otherwise, use ``open_in_browser()`` to open it in a web browser (or
    ``save_as_html("filename.html")`` to save it as an html file).

    Use ``str(document)`` or ``document.html`` to get the content of the
    web page, and ``document.get_iframe()`` to have it wrapped in an iframe.

    """
<<<<<<< HEAD
    _all_open_html_repr = weakref.WeakSet() # type: ignore
=======

    _all_open_html_repr = weakref.WeakSet()
>>>>>>> 5d32855d

    def __init__(self, html, width=600, height=400):
        self.html = html
        self.width = width
        self.height = height
        self._temp_file = None
        self._check_n_open()
        self._temp_file_removing_proc = None

    def _check_n_open(self):
        HTMLDocument._all_open_html_repr.add(self)
        if MAX_IMG_VIEWS_BEFORE_WARNING is None:
            return
        if MAX_IMG_VIEWS_BEFORE_WARNING < 0:
            return
        if (
            len(HTMLDocument._all_open_html_repr)
            > MAX_IMG_VIEWS_BEFORE_WARNING - 1
        ):
            warnings.warn(
                "It seems you have created "
                f"more than {MAX_IMG_VIEWS_BEFORE_WARNING} "
                "nilearn views. As each view uses dozens "
                "of megabytes of RAM, you might want to "
                "delete some of them."
            )

    def resize(self, width, height):
        """Resize the plot displayed in a Jupyter notebook.

        Parameters
        ----------
        width : :obj:`int`
            New width of the plot.

        height : :obj:`int`
            New height of the plot.

        """
        self.width, self.height = width, height
        return self

    def get_iframe(self, width=None, height=None):
        """Get the document wrapped in an inline frame.

        For inserting in another HTML page of for display in a Jupyter
        notebook.

        Parameters
        ----------
        width : :obj:`int` or ``None``, default=None
            Width of the inline frame.

        height : :obj:`int` or ``None``, default=None
            Height of the inline frame.

        Returns
        -------
        wrapped : :obj:`str`
            Raw HTML code for the inline frame.

        """
        if width is None:
            width = self.width
        if height is None:
            height = self.height
        escaped = escape(self.html, quote=True)
        wrapped = (
            f'<iframe srcdoc="{escaped}" '
            f'width="{width}" height="{height}" '
            'frameBorder="0"></iframe>'
        )
        return wrapped

    def get_standalone(self):
        """Return the plot in an HTML page."""
        return self.html

    def _repr_html_(self):
        """Return html representation of the plot.

        Used by the Jupyter notebook.

        Users normally won't call this method explicitly.
        """
        return self.get_iframe()

    def __str__(self):
        return self.html

    def save_as_html(self, file_name):
        """Save the plot in an HTML file, that can later be opened \
        in a browser.

        Parameters
        ----------
        file_name : :obj:`str`
            Path to the HTML file used for saving.

        """
        with open(file_name, "wb") as f:
            f.write(self.get_standalone().encode("utf-8"))

    def open_in_browser(self, file_name=None, temp_file_lifetime=30):
        """Save the plot to a temporary HTML file and open it in a browser.

        Parameters
        ----------
        file_name : :obj:`str` or ``None``, default=None
            HTML file to use as a temporary file.

        temp_file_lifetime : :obj:`float`, default=30
            Time, in seconds, after which the temporary file is removed.
            If None, it is never removed.


        """
        if file_name is None:
            fd, file_name = tempfile.mkstemp(".html", "nilearn_plot_")
            os.close(fd)
            named_file = False
        else:
            named_file = True
        self.save_as_html(file_name)
        self._temp_file = file_name
        file_size = os.path.getsize(file_name) / 1e6
        if temp_file_lifetime is None:
            if not named_file:
                warnings.warn(
                    f"Saved HTML in temporary file: {file_name}\n"
                    f"file size is {file_size:.1f}M, "
                    "delete it when you're done, "
                    "for example by calling this.remove_temp_file"
                )
        else:
            self._temp_file_removing_proc = _remove_after_n_seconds(
                self._temp_file, temp_file_lifetime
            )
        webbrowser.open(f"file://{file_name}")

    def remove_temp_file(self):
        """Remove the temporary file created by \
        ``open_in_browser``, if necessary."""
        if self._temp_file is None:
            return
        if not os.path.isfile(self._temp_file):
            return
        os.remove(self._temp_file)
        print(f"removed {self._temp_file}")
        self._temp_file = None<|MERGE_RESOLUTION|>--- conflicted
+++ resolved
@@ -41,12 +41,8 @@
     web page, and ``document.get_iframe()`` to have it wrapped in an iframe.
 
     """
-<<<<<<< HEAD
-    _all_open_html_repr = weakref.WeakSet() # type: ignore
-=======
 
     _all_open_html_repr = weakref.WeakSet()
->>>>>>> 5d32855d
 
     def __init__(self, html, width=600, height=400):
         self.html = html
